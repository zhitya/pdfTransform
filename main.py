--- conflicted
+++ resolved
@@ -3,11 +3,9 @@
 import os
 import threading
 import tkinter as tk
-<<<<<<< HEAD
+
 from tkinter import filedialog, messagebox
-=======
-from tkinter import filedialog, ttk, messagebox
->>>>>>> 539c4982
+
 import datetime
 import json
 
@@ -48,10 +46,7 @@
         self.output_folder.trace_add("write", lambda *_: self._save_settings())
         self.suffix.trace_add("write", lambda *_: self._save_settings())
         self.pattern_path.trace_add("write", lambda *_: self._save_settings())
-<<<<<<< HEAD
 
-=======
->>>>>>> 539c4982
         self.show_file_info()
 
     SETTINGS_FILE = "last_params.json"
@@ -110,23 +105,13 @@
         # File info label
         tk.Label(self.root, textvariable=self.file_info, justify="left").grid(row=4, column=0, columnspan=3, sticky="w")
 
-<<<<<<< HEAD
+
         # Start analysis button
         tk.Button(self.root, text="Analyze", command=self.start_analysis).grid(row=5, column=0, columnspan=3)
 
         # Transform button
         tk.Button(self.root, text="Transform", command=self.start_transform).grid(row=6, column=0, columnspan=3)
-=======
-        # Progress bar widget
-        self.progress = ttk.Progressbar(self.root, length=400)
-        self.progress.grid(row=5, column=0, columnspan=3, pady=10)
 
-        # Start analysis button
-        tk.Button(self.root, text="Analyze", command=self.start_analysis).grid(row=6, column=0, columnspan=3)
-
-        # Transform button
-        tk.Button(self.root, text="Transform", command=self.start_transform).grid(row=7, column=0, columnspan=3)
->>>>>>> 539c4982
 
     def browse_pdf(self) -> None:
         """Prompt the user to select a PDF file."""
@@ -170,11 +155,6 @@
             messagebox.showerror("Error", "Please select an output folder.")
             return
 
-<<<<<<< HEAD
-=======
-        # Reset progress bar and run analysis
-        self.progress['value'] = 0
->>>>>>> 539c4982
         thread = threading.Thread(target=self.run_analysis, args=(pdf, output))
         thread.start()
 
@@ -197,22 +177,12 @@
         except Exception as exc:
             messagebox.showerror("Error", str(exc))
 
-<<<<<<< HEAD
+
     def run_analysis(self, pdf: str, output: str) -> None:
         """Invoke the analysis module and show a completion dialog."""
         try:
             result = analyzePDF.analyze_pdf(pdf, output)
-=======
-    def update_progress(self, value: int) -> None:
-        """Update the progress bar based on percentage value."""
-        self.progress['value'] = value
-        self.root.update_idletasks()
 
-    def run_analysis(self, pdf: str, output: str) -> None:
-        """Invoke the analysis module and show a completion dialog."""
-        try:
-            result = analyzePDF.analyze_pdf(pdf, output, self.update_progress)
->>>>>>> 539c4982
             messagebox.showinfo("Done", f"Analysis completed.\nResults: {result}")
         except Exception as exc:
             messagebox.showerror("Error", str(exc))

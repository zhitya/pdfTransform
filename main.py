--- conflicted
+++ resolved
@@ -6,13 +6,9 @@
 from tkinter import filedialog, ttk, messagebox
 import datetime
 import json
-<<<<<<< HEAD
 
 import createPDFA6
 
-=======
-import createPDFA6
->>>>>>> 0bba66fb
 import analyzePDF
 
 
@@ -36,10 +32,7 @@
         self.pdf_path = tk.StringVar()
         self.output_folder = tk.StringVar()
         self.suffix = tk.StringVar()
-<<<<<<< HEAD
         self.pattern_path = tk.StringVar()
-=======
->>>>>>> 0bba66fb
         self.file_info = tk.StringVar()
 
         self._load_settings()
@@ -50,11 +43,7 @@
         self.pdf_path.trace_add("write", lambda *_: self._save_settings())
         self.output_folder.trace_add("write", lambda *_: self._save_settings())
         self.suffix.trace_add("write", lambda *_: self._save_settings())
-<<<<<<< HEAD
         self.pattern_path.trace_add("write", lambda *_: self._save_settings())
-=======
->>>>>>> 0bba66fb
-
         self.show_file_info()
 
     SETTINGS_FILE = "last_params.json"
@@ -70,15 +59,10 @@
             self.pdf_path.set(data.get("pdf_path", ""))
             self.output_folder.set(data.get("output_folder", ""))
             self.suffix.set(data.get("suffix", "_new"))
-<<<<<<< HEAD
             self.pattern_path.set(data.get("pattern_path", ""))
         else:
             self.suffix.set("_new")
             self.pattern_path.set("")
-=======
-        else:
-            self.suffix.set("_new")
->>>>>>> 0bba66fb
 
     def _save_settings(self) -> None:
         """Persist current parameters to disk."""
@@ -86,10 +70,8 @@
             "pdf_path": self.pdf_path.get(),
             "output_folder": self.output_folder.get(),
             "suffix": self.suffix.get(),
-<<<<<<< HEAD
             "pattern_path": self.pattern_path.get(),
-=======
->>>>>>> 0bba66fb
+
         }
         try:
             with open(self.SETTINGS_FILE, "w", encoding="utf-8") as fh:
@@ -113,7 +95,6 @@
         tk.Label(self.root, text="Suffix:").grid(row=2, column=0, sticky="w")
         tk.Entry(self.root, textvariable=self.suffix, width=20).grid(row=2, column=1, sticky="w")
 
-<<<<<<< HEAD
         # Pattern JSON selection
         tk.Label(self.root, text="Pattern JSON:").grid(row=3, column=0, sticky="w")
         tk.Entry(self.root, textvariable=self.pattern_path, width=50).grid(row=3, column=1)
@@ -131,20 +112,6 @@
 
         # Transform button
         tk.Button(self.root, text="Transform", command=self.start_transform).grid(row=7, column=0, columnspan=3)
-=======
-        # File info label
-        tk.Label(self.root, textvariable=self.file_info, justify="left").grid(row=3, column=0, columnspan=3, sticky="w")
-
-        # Progress bar widget
-        self.progress = ttk.Progressbar(self.root, length=400)
-        self.progress.grid(row=4, column=0, columnspan=3, pady=10)
-
-        # Start analysis button
-        tk.Button(self.root, text="Analyze", command=self.start_analysis).grid(row=5, column=0, columnspan=3)
-
-        # Transform button
-        tk.Button(self.root, text="Transform", command=self.start_transform).grid(row=6, column=0, columnspan=3)
->>>>>>> 0bba66fb
 
     def browse_pdf(self) -> None:
         """Prompt the user to select a PDF file."""
@@ -159,15 +126,12 @@
         if folder:
             self.output_folder.set(folder)
 
-<<<<<<< HEAD
     def browse_pattern(self) -> None:
         """Prompt the user to select a JSON pattern file."""
         path = filedialog.askopenfilename(filetypes=[("JSON files", "*.json")])
         if path:
             self.pattern_path.set(path)
 
-=======
->>>>>>> 0bba66fb
     def show_file_info(self) -> None:
         """Display path, size and creation time of the chosen PDF."""
         path = self.pdf_path.get()
@@ -208,14 +172,10 @@
             messagebox.showerror("Error", "Please select an output folder.")
             return
 
-<<<<<<< HEAD
         pattern = self.pattern_path.get() or None
         try:
             result = createPDFA6.create_pdf(pdf, output, suffix, pattern_path=pattern)
-=======
-        try:
-            result = createPDFA6.create_pdf(pdf, output, suffix)
->>>>>>> 0bba66fb
+
             messagebox.showinfo("Done", f"Created PDF: {result}")
         except Exception as exc:
             messagebox.showerror("Error", str(exc))

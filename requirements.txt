--- conflicted
+++ resolved
@@ -1,7 +1,3 @@
 PyMuPDF
 python-barcode
-<<<<<<< HEAD
 segno
-=======
-segno
->>>>>>> 667c8d2f
